--- conflicted
+++ resolved
@@ -298,15 +298,9 @@
         proof: Proof?,
         responseEncryptionSpec: IssuanceResponseEncryption?,
     ): Result<CredentialIssuanceRequest.SingleCredential> = runCatching {
-<<<<<<< HEAD
-        fun validateClaimSet(claimSet: MsoMdocProfile.ClaimSet): MsoMdocProfile.ClaimSet {
-            if (claims.isEmpty() && claimSet.isNotEmpty()) {
-                throw CredentialIssuanceError.InvalidIssuanceRequest(
-=======
         fun validateClaimSet(claimSet: MsoMdocFormat.ClaimSet): MsoMdocFormat.ClaimSet {
             if (claims.isEmpty() && claimSet.claims.isNotEmpty()) {
-                CredentialIssuanceError.InvalidIssuanceRequest(
->>>>>>> 330da7d1
+                throw CredentialIssuanceError.InvalidIssuanceRequest(
                     "Issuer does not support claims for credential [MsoMdoc-${this.docType}]",
                 )
             }
@@ -325,14 +319,9 @@
 
         val validClaimSet = claimSet?.let {
             when (claimSet) {
-<<<<<<< HEAD
-                is MsoMdocProfile.ClaimSet -> validateClaimSet(claimSet)
+                is MsoMdocFormat.ClaimSet -> validateClaimSet(claimSet)
                 else -> throw CredentialIssuanceError.InvalidIssuanceRequest("Invalid Claim Set provided for issuance")
-=======
-                is MsoMdocFormat.ClaimSet -> validateClaimSet(claimSet)
-                else -> CredentialIssuanceError.InvalidIssuanceRequest("Invalid Claim Set provided for issuance")
-                    .raise()
->>>>>>> 330da7d1
+
             }
         }
 
@@ -351,19 +340,11 @@
         proof: Proof?,
         responseEncryptionSpec: IssuanceResponseEncryption?,
     ): Result<CredentialIssuanceRequest.SingleCredential> = runCatching {
-<<<<<<< HEAD
-        fun validateClaimSet(claimSet: SdJwtVcProfile.ClaimSet): SdJwtVcProfile.ClaimSet {
-            if (credentialDefinition.claims.isNullOrEmpty() && claimSet.claims.isNotEmpty()) {
-                throw CredentialIssuanceError.InvalidIssuanceRequest(
-                    "Issuer does not support claims for credential [${SdJwtVcProfile.FORMAT}-${this.credentialDefinition.type}]",
-                )
-=======
         fun validateClaimSet(claimSet: SdJwtVcFormat.ClaimSet): SdJwtVcFormat.ClaimSet {
             if ((credentialDefinition.claims == null || credentialDefinition.claims.isEmpty()) && claimSet.claims.isNotEmpty()) {
-                CredentialIssuanceError.InvalidIssuanceRequest(
+                throw CredentialIssuanceError.InvalidIssuanceRequest(
                     "Issuer does not support claims for credential [${SdJwtVcFormat.FORMAT}-${this.credentialDefinition.type}]",
-                ).raise()
->>>>>>> 330da7d1
+                )
             }
             if (credentialDefinition.claims != null && !credentialDefinition.claims.keys.containsAll(claimSet.claims.keys)) {
                 throw CredentialIssuanceError.InvalidIssuanceRequest(
@@ -375,14 +356,9 @@
 
         val validClaimSet = claimSet?.let {
             when (claimSet) {
-<<<<<<< HEAD
-                is SdJwtVcProfile.ClaimSet -> validateClaimSet(claimSet)
+                is SdJwtVcFormat.ClaimSet -> validateClaimSet(claimSet)
                 else -> throw CredentialIssuanceError.InvalidIssuanceRequest("Invalid Claim Set provided for issuance")
-=======
-                is SdJwtVcFormat.ClaimSet -> validateClaimSet(claimSet)
-                else -> CredentialIssuanceError.InvalidIssuanceRequest("Invalid Claim Set provided for issuance")
-                    .raise()
->>>>>>> 330da7d1
+
             }
         }
 
@@ -459,25 +435,12 @@
         }
 
     private fun handleIssuanceFailure(throwable: Throwable): SubmittedRequest.Errored {
-<<<<<<< HEAD
         return when (throwable) {
             is CredentialIssuanceError.InvalidProof -> SubmittedRequest.InvalidProof(
                 cNonce = CNonce(throwable.cNonce, throwable.cNonceExpiresIn),
             )
             is CredentialIssuanceError -> SubmittedRequest.Failed(throwable)
             else -> throw throwable
-=======
-        return if (throwable is CredentialIssuanceException) {
-            if (throwable.error is CredentialIssuanceError.InvalidProof) {
-                SubmittedRequest.InvalidProof(
-                    cNonce = CNonce(throwable.error.cNonce, throwable.error.cNonceExpiresIn),
-                )
-            } else {
-                SubmittedRequest.Failed(throwable.error)
-            }
-        } else {
-            throw throwable
->>>>>>> 330da7d1
         }
     }
 }