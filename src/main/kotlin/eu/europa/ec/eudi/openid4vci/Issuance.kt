/*
 * Copyright (c) 2023 European Commission
 *
 * Licensed under the Apache License, Version 2.0 (the "License");
 * you may not use this file except in compliance with the License.
 * You may obtain a copy of the License at
 *
 *     http://www.apache.org/licenses/LICENSE-2.0
 *
 * Unless required by applicable law or agreed to in writing, software
 * distributed under the License is distributed on an "AS IS" BASIS,
 * WITHOUT WARRANTIES OR CONDITIONS OF ANY KIND, either express or implied.
 * See the License for the specific language governing permissions and
 * limitations under the License.
 */
package eu.europa.ec.eudi.openid4vci

import eu.europa.ec.eudi.openid4vci.internal.issuance.DefaultIssuer

sealed interface UnauthorizedRequest {

    /**
     * State denoting that the pushed authorization request has been placed successfully and response processed
     */
    data class ParRequested(
        val credentials: List<CredentialMetadata>,
        val getAuthorizationCodeURL: GetAuthorizationCodeURL,
        val pkceVerifier: PKCEVerifier,
        val state: String,
    )

    /**
     * State denoting that caller has followed the [ParRequested.getAuthorizationCodeURL] URL and response received
     * from authorization server and processed successfully.
     */
    data class AuthorizationCodeRetrieved(
        val credentials: List<CredentialMetadata>,
        val authorizationCode: IssuanceAuthorization.AuthorizationCode,
        val pkceVerifier: PKCEVerifier,
    )
}

sealed interface AuthorizedRequest {

    val token: IssuanceAccessToken

    /**
     * Issuer authorized issuance
     *
     * @param token Access token authorizing certificate issuance
     */
    data class NoProofRequired(
        override val token: IssuanceAccessToken,
    ) : AuthorizedRequest

    /**
     * Issuer authorized issuance and requires the provision of proof of holder's binding to be provided
     * along with the request
     *
     * @param token  Access token authorizing certificate issuance
     * @param cNonce Nonce value provided by issuer to be included in proof of holder's binding
     */
    data class ProofRequired(
        override val token: IssuanceAccessToken,
        val cNonce: CNonce,
    ) : AuthorizedRequest
}

sealed interface SubmittedRequest {

    data class Success(
        val response: CredentialIssuanceResponse,
    ) : SubmittedRequest

    sealed interface Errored : SubmittedRequest

    data class Failed(
        val error: CredentialIssuanceError,
    ) : Errored

    class InvalidProof(
        val cNonce: CNonce,
        val errorDescription: String? = null,
    ) : Errored
}

interface AuthorizeIssuance {

    /*** Authorized Code Flow transitions ***/
    suspend fun pushAuthorizationCodeRequest(
        credentials: List<CredentialMetadata>,
        issuerState: String?,
    ): Result<UnauthorizedRequest.ParRequested>

    suspend fun UnauthorizedRequest.ParRequested.handleAuthorizationCode(
        authorizationCode: IssuanceAuthorization.AuthorizationCode,
    ): UnauthorizedRequest.AuthorizationCodeRetrieved

    suspend fun UnauthorizedRequest.AuthorizationCodeRetrieved.requestAccessToken(): Result<AuthorizedRequest>

    /*** Pre-Authorized Code Flow ***/
    suspend fun authorizeWithPreAuthorizationCode(
        credentials: List<CredentialMetadata>,
        authorizationCode: IssuanceAuthorization.PreAuthorizationCode,
    ): Result<AuthorizedRequest>
}

interface RequestIssuance {
    suspend fun AuthorizedRequest.NoProofRequired.requestSingle(
        credentialMetadata: CredentialMetadata,
        claimSet: ClaimSet?,
        responseEncryptionSpec: IssuanceResponseEncryption?,
    ): Result<SubmittedRequest>

    suspend fun AuthorizedRequest.ProofRequired.requestSingle(
        credentialMetadata: CredentialMetadata,
        claimSet: ClaimSet?,
        bindingKey: BindingKey,
        responseEncryptionSpec: IssuanceResponseEncryption?,
    ): Result<SubmittedRequest>

    suspend fun AuthorizedRequest.NoProofRequired.requestBatch(
        credentialsMetadata: List<Pair<CredentialMetadata, ClaimSet?>>,
        responseEncryptionSpec: IssuanceResponseEncryption?,
    ): Result<SubmittedRequest>

    suspend fun AuthorizedRequest.ProofRequired.requestBatch(
        credentialsMetadata: List<Triple<CredentialMetadata, ClaimSet?, BindingKey>>,
        responseEncryptionSpec: IssuanceResponseEncryption?,
    ): Result<SubmittedRequest>

    suspend fun AuthorizedRequest.NoProofRequired.handleInvalidProof(
        cNonce: CNonce,
    ): AuthorizedRequest.ProofRequired
}

interface Issuer : AuthorizeIssuance, RequestIssuance {

    companion object {
        fun make(
            authorizer: IssuanceAuthorizer,
            requester: IssuanceRequester,
        ): Issuer =
            DefaultIssuer(authorizer, requester)

        fun ktor(
            authorizationServerMetadata: CIAuthorizationServerMetadata,
            issuerMetadata: CredentialIssuerMetadata,
            config: WalletOpenId4VCIConfig,
        ): Issuer =
            DefaultIssuer(
                IssuanceAuthorizer.ktor(
                    authorizationServerMetadata = authorizationServerMetadata,
                    config = config,
                ),
                IssuanceRequester.ktor(
                    issuerMetadata = issuerMetadata,
                ),
            )
    }
}

/**
 * Errors that can happen in the process of issuance process
 */
sealed class CredentialIssuanceError(message: String) : Throwable(message) {

    /**
     * Failure when placing Pushed Authorization Request to Authorization Server
     */
    data class PushedAuthorizationRequestFailed(
        val error: String,
        val errorDescription: String?,
    ) : CredentialIssuanceError("$error+${errorDescription?.let { " description=$it" }}")

    /**
     * Failure when requesting access token from Authorization Server
     */
    data class AccessTokenRequestFailed(
        val error: String,
        val errorDescription: String?,
    ) : CredentialIssuanceError("$error+${errorDescription?.let { " description=$it" }}")

    /**
     * Failure when creating an issuance request
     */
    class InvalidIssuanceRequest(
        message: String,
    ) : CredentialIssuanceError(message)

    /**
     * Issuer rejected the issuance request because no c_nonce was provided along with the proof.
     * A fresh c_nonce is provided by the issuer.
     */
    data class InvalidProof(
        val cNonce: String,
        val cNonceExpiresIn: Long? = 5,
        val errorDescription: String? = null,
    ) : CredentialIssuanceError("Invalid Proof")

    /**
     * Issuer has not issued yet deferred credential. Retry interval (in seconds) is provided to caller
     */
    data class DeferredCredentialIssuancePending(
        val retryInterval: Long = 5,
    ) : CredentialIssuanceError("DeferredCredentialIssuancePending")

    /**
     * Invalid access token passed to issuance server
     */
    data object InvalidToken : CredentialIssuanceError("InvalidToken") {
        private fun readResolve(): Any = InvalidToken
    }

    data object InvalidTransactionId : CredentialIssuanceError("InvalidTransactionId") {
        private fun readResolve(): Any = InvalidTransactionId
    }

    data object UnsupportedCredentialType : CredentialIssuanceError("UnsupportedCredentialType") {
        private fun readResolve(): Any = UnsupportedCredentialType
    }

    data object UnsupportedCredentialFormat : CredentialIssuanceError("UnsupportedCredentialFormat") {
        private fun readResolve(): Any = UnsupportedCredentialFormat
    }

    data object InvalidEncryptionParameters : CredentialIssuanceError("InvalidEncryptionParameters") {
        private fun readResolve(): Any = InvalidEncryptionParameters
    }

    data object IssuerDoesNotSupportBatchIssuance : CredentialIssuanceError("IssuerDoesNotSupportBatchIssuance") {
        private fun readResolve(): Any = IssuerDoesNotSupportBatchIssuance
    }

    data class IssuanceRequestFailed(
        val error: String,
        val errorDescription: String? = null,
    ) : CredentialIssuanceError("$error+${errorDescription?.let { " description=$it" }}")

    data class ResponseUnparsable(val error: String) : CredentialIssuanceError("ResponseUnparsable")

<<<<<<< HEAD
    sealed class ProofGenerationError(message: String) : CredentialIssuanceError(message) {
        data object BindingMethodNotSupported : ProofGenerationError("BindingMethodNotSupported") {
            private fun readResolve(): Any = BindingMethodNotSupported
        }
=======
    sealed interface ProofGenerationError : CredentialIssuanceError {
        data object BindingMethodNotSupported : ProofGenerationError
        data object CryptographicSuiteNotSupported : ProofGenerationError
        data object ProofTypeNotSupported : ProofGenerationError
    }

    sealed interface ResponseEncryptionError : CredentialIssuanceError {
        data object IssuerDoesNotSupportEncryptedResponses : ProofGenerationError
        data object ResponseEncryptionAlgorithmNotSupportedByIssuer : ProofGenerationError
        data object ResponseEncryptionMethodNotSupportedByIssuer : ProofGenerationError
        data object IssuerExpectsResponseEncryptionCryptoMaterialButNotProvided : ProofGenerationError
    }
}
>>>>>>> 330da7d1

        data object CryptographicSuiteNotSupported : ProofGenerationError("CryptographicSuiteNotSupported") {
            private fun readResolve(): Any = CryptographicSuiteNotSupported
        }

        data object ProofTypeNotSupported : ProofGenerationError("ProofTypeNotSupported") {
            private fun readResolve(): Any = ProofTypeNotSupported
        }
    }
}<|MERGE_RESOLUTION|>--- conflicted
+++ resolved
@@ -239,16 +239,18 @@
 
     data class ResponseUnparsable(val error: String) : CredentialIssuanceError("ResponseUnparsable")
 
-<<<<<<< HEAD
     sealed class ProofGenerationError(message: String) : CredentialIssuanceError(message) {
         data object BindingMethodNotSupported : ProofGenerationError("BindingMethodNotSupported") {
             private fun readResolve(): Any = BindingMethodNotSupported
         }
-=======
-    sealed interface ProofGenerationError : CredentialIssuanceError {
-        data object BindingMethodNotSupported : ProofGenerationError
-        data object CryptographicSuiteNotSupported : ProofGenerationError
-        data object ProofTypeNotSupported : ProofGenerationError
+
+        data object CryptographicSuiteNotSupported : ProofGenerationError("CryptographicSuiteNotSupported") {
+            private fun readResolve(): Any = CryptographicSuiteNotSupported
+        }
+
+        data object ProofTypeNotSupported : ProofGenerationError("ProofTypeNotSupported") {
+            private fun readResolve(): Any = ProofTypeNotSupported
+        }
     }
 
     sealed interface ResponseEncryptionError : CredentialIssuanceError {
@@ -257,15 +259,4 @@
         data object ResponseEncryptionMethodNotSupportedByIssuer : ProofGenerationError
         data object IssuerExpectsResponseEncryptionCryptoMaterialButNotProvided : ProofGenerationError
     }
-}
->>>>>>> 330da7d1
-
-        data object CryptographicSuiteNotSupported : ProofGenerationError("CryptographicSuiteNotSupported") {
-            private fun readResolve(): Any = CryptographicSuiteNotSupported
-        }
-
-        data object ProofTypeNotSupported : ProofGenerationError("ProofTypeNotSupported") {
-            private fun readResolve(): Any = ProofTypeNotSupported
-        }
-    }
 }