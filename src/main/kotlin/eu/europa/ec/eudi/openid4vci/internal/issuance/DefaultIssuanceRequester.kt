--- conflicted
+++ resolved
@@ -48,22 +48,7 @@
                 mapOf(accessToken.toAuthorizationHeader()),
                 request.toTransferObject(),
             ) {
-<<<<<<< HEAD
-                // Process response
-                if (it.status.isSuccess()) {
-                    if (request.requiresEncryptedResponse()) {
-                        TODO("NOT IMPLEMENTED: Decrypt JWT, extract JWT claims and map them to IssuanceResponse")
-                    } else {
-                        val success = it.body<SingleIssuanceSuccessResponse>()
-                        success.toSingleIssuanceResponse()
-                    }
-                } else {
-                    val error = it.body<GenericErrorResponse>()
-                    throw error.toIssuanceError()
-                }
-=======
                 handleResponseSingle(it, request)
->>>>>>> 330da7d1
             }
         }
     }
@@ -81,19 +66,7 @@
                 mapOf(accessToken.toAuthorizationHeader()),
                 request.toTransferObject(),
             ) {
-<<<<<<< HEAD
-                // Process response
-                if (it.status.isSuccess()) {
-                    // TODO: Handle encrypted responses
-                    val success = it.body<BatchIssuanceSuccessResponse>()
-                    success.toBatchIssuanceResponse()
-                } else {
-                    val error = it.body<GenericErrorResponse>()
-                    throw error.toIssuanceError()
-                }
-=======
                 handleResponseBatch(it)
->>>>>>> 330da7d1
             }
         }
     }
@@ -126,7 +99,7 @@
         }
     } else {
         val error = response.body<GenericErrorResponse>()
-        error.toIssuanceError().raise()
+        throw error.toIssuanceError()
     }
 
     private fun JWTClaimsSet.toSingleIssuanceSuccessResponse(): SingleIssuanceSuccessResponse =
@@ -151,7 +124,7 @@
             }
         } else {
             val error = response.body<GenericErrorResponse>()
-            error.toIssuanceError().raise()
+            throw error.toIssuanceError()
         }
 
     override suspend fun placeDeferredCredentialRequest(
@@ -173,29 +146,15 @@
             cNonce = cNonce?.let { CNonce(cNonce, cNonceExpiresInSeconds) },
             credentialResponses = listOf(CredentialIssuanceResponse.Result.Issued(format, credential)),
         )
-<<<<<<< HEAD
-    }
-        ?: throw CredentialIssuanceError.ResponseUnparsable(
-            "Got success response for issuance but response misses 'transaction_id' and 'certificate' parameters",
-        )
-
-private fun BatchIssuanceSuccessResponse.toBatchIssuanceResponse(): CredentialIssuanceResponse {
-    fun mapResults() = credentialResponses.map { res ->
-        res.transactionId
-            ?.let { CredentialIssuanceResponse.Result.Deferred(it) }
-            ?: res.credential?.let { credential -> CredentialIssuanceResponse.Result.Complete(res.format, credential) }
-            ?: throw CredentialIssuanceError.ResponseUnparsable(
-=======
-    } ?: CredentialIssuanceError.ResponseUnparsable(
+    } ?: throw CredentialIssuanceError.ResponseUnparsable(
         "Got success response for issuance but response misses 'transaction_id' and 'certificate' parameters",
-    ).raise()
+    )
 
 private fun BatchIssuanceSuccessResponse.toBatchIssuanceResponse(): CredentialIssuanceResponse {
     fun mapResults() = credentialResponses.map { res ->
         res.transactionId?.let { CredentialIssuanceResponse.Result.Deferred(it) }
             ?: res.credential?.let { credential -> CredentialIssuanceResponse.Result.Issued(res.format, credential) }
-            ?: CredentialIssuanceError.ResponseUnparsable(
->>>>>>> 330da7d1
+            ?:throw  CredentialIssuanceError.ResponseUnparsable(
                 "Got success response for issuance but response misses 'transaction_id' and 'certificate' parameters",
             )
     }
@@ -262,27 +221,6 @@
         }
     }
 
-<<<<<<< HEAD
-private fun IssuanceAccessToken.toAuthorizationHeader(): Pair<String, String> =
-    "Authorization" to "BEARER $accessToken"
-
-private fun SingleCredential.toTransferObject(): CredentialIssuanceRequestTO.SingleCredentialTO =
-    when (this) {
-        is MsoMdocProfile.CredentialIssuanceRequest -> MsoMdocProfile.CredentialIssuanceRequestTO(
-            docType = doctype,
-            proof = proof?.toJsonObject(),
-            credentialEncryptionJwk = credentialEncryptionJwk?.let {
-                Json.parseToJsonElement(
-                    it.toPublicJWK().toString(),
-                ).jsonObject
-            },
-            credentialResponseEncryptionAlg = credentialResponseEncryptionAlg?.toString(),
-            credentialResponseEncryptionMethod = credentialResponseEncryptionMethod?.toString(),
-            claims = claimSet?.let {
-                Json.encodeToJsonElement(it).jsonObject
-            },
-        )
-=======
     is SdJwtVcFormat.CredentialIssuanceRequest -> {
         when (val it = requestedCredentialResponseEncryption) {
             is RequestedCredentialResponseEncryption.NotRequested -> SdJwtVcFormat.CredentialIssuanceRequestTO(
@@ -294,7 +232,6 @@
                     },
                 ),
             )
->>>>>>> 330da7d1
 
             is RequestedCredentialResponseEncryption.Requested -> SdJwtVcFormat.CredentialIssuanceRequestTO(
                 proof = proof?.toJsonObject(),
